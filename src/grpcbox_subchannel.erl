--- conflicted
+++ resolved
@@ -48,14 +48,13 @@
                              endpoint=Endpoint,
                              channel=Channel}}.
 
-<<<<<<< HEAD
 %% In case of unix socket transport
 %% (defined as tuple {local, _UnixPath} in gen_tcp),
 %% there is no standard on what the authority field value
 %% should be, as HTTP/2 over UDS is not formally specified.
 %% To follow other gRPC implementations' behavior,
 %% the "localhost" value is used.
-info_map({Scheme, {local, _UnixPath} = Host, Port, _}, Encoding, StatsHandler) ->
+info_map({Scheme, {local, _UnixPath} = Host, Port, _, _}, Encoding, StatsHandler) ->
     case {Scheme, Port} of
         %% The ssl layer is not functional over unix sockets currently,
         %% and the port is strictly required to be 0 by gen_tcp.
@@ -67,10 +66,7 @@
         _ ->
             error({badarg, [Scheme, Host, Port]})
     end;
-info_map({http, Host, 80, _}, Encoding, StatsHandler) ->
-=======
 info_map({http, Host, 80, _, _}, Encoding, StatsHandler) ->
->>>>>>> 1d044a33
     #{authority => list_to_binary(Host),
       scheme => <<"http">>,
       encoding => Encoding,
