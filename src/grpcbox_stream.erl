-module(grpcbox_stream).

-include_lib("chatterbox/include/http2.hrl").
-include_lib("kernel/include/logger.hrl").
-include("grpcbox.hrl").

-behaviour(h2_stream).

-export([send/2,
         send/3,
         send_headers/2,
         add_headers/2,
         add_trailers/2,
         set_trailers/2,
         code_to_status/1,
         error/2,
         ctx/1,
         ctx/2,
         handle_streams/2,
         handle_call/2,
         handle_info/2]).

-export([init/3,
         on_receive_headers/2,
         on_send_push_promise/2,
         on_receive_data/2,
         on_end_stream/1,
         terminate/1]).

-export_type([t/0,
              grpc_status/0,
              grpc_status_message/0,
              grpc_error/0,
              grpc_error_response/0,
              grpc_callback_error/0,
              grpc_error_data/0,
              grpc_extended_error_response/0]).

-record(state, {handler             :: pid(),
                socket,
                auth_fun,
                buffer              :: binary(),
                ctx                 :: ctx:t() | undefined,
                services_table      :: ets:tid(),
                req_headers=[]      :: list(),
                full_method         :: binary() | undefined,
                input_ref           :: reference() | undefined,
                callback_pid        :: pid() | undefined,
                connection          :: h2_stream_set:stream_set(),
                request_encoding    :: gzip | identity | undefined,
                response_encoding   :: gzip | identity | undefined,
                content_type        :: proto | json | undefined,
                resp_headers=[]     :: list(),
                resp_trailers=[]    :: list(),
                headers_sent=false  :: boolean(),
                trailers_sent=false :: boolean(),
                unary_interceptor   :: fun() | undefined,
                stream_interceptor  :: fun() | undefined,
                stream_id           :: stream_id(),
                method              :: #method{} | undefined,
                stats_handler       :: module() | undefined,
                stats               :: term() | undefined}).

-type t() :: #state{}.

<<<<<<< HEAD
-type grpc_status_message() :: unicode:chardata() | undefined.
-type grpc_status() :: binary() | undefined.
=======
-type grpc_status_message() :: unicode:unicode_binary().
-type grpc_status() :: 0..16.
>>>>>>> e04193d8
-type http_status() :: integer().
-type grpc_error() :: {unicode:unicode_binary(), % containing a grpc_status() value as text
                       grpc_status_message()}.
-type grpc_error_response() :: {error, grpc_error(), #{headers => map(),
                                                       trailers => #{}}} |
                               {http_error, {http_status(), unicode:chardata()}, #{headers => map(),
                                                                                   trailers => #{}}} |
                               {error, term()}.
-type grpc_callback_error() :: {error, grpc_error(), #{headers => map(),
                                                       trailers => #{}}}.

-type grpc_error_data() :: #{
    status := grpc_status(),
    message := grpc_status_message(),
    trailers => map()
}.
-type grpc_extended_error_response() :: {grpc_extended_error, grpc_error_data()}.

init(Conn, StreamId, [Socket, ServicesTable, AuthFun, UnaryInterceptor,
                         StreamInterceptor, StatsHandler]) ->
    process_flag(trap_exit, true),
    State = #state{connection=Conn,
                   stream_id=StreamId,
                   services_table=ServicesTable,
                   buffer = <<>>,
                   auth_fun=AuthFun,
                   unary_interceptor=UnaryInterceptor,
                   stream_interceptor=StreamInterceptor,
                   socket=Socket,
                   handler=self(),
                   stats_handler=StatsHandler},
    {ok, State}.

on_receive_headers(Headers, State=#state{ctx=_Ctx}) ->
    %% proplists:get_value(<<":method">>, Headers) =:= <<"POST">>,
    Metadata = grpcbox_utils:headers_to_metadata(Headers),
    Ctx = case parse_options(<<"grpc-timeout">>, Headers) of
              infinity ->
                  grpcbox_metadata:new_incoming_ctx(Metadata);
              D ->
                  Deadline = max(0, erlang:convert_time_unit(D, nanosecond, millisecond)),
                  erlang:start_timer(Deadline, self(), <<"grpc-timeout">>),
                  ctx:with_deadline_after(grpcbox_metadata:new_incoming_ctx(Metadata), D, nanosecond)
          end,

    FullPath = proplists:get_value(<<":path">>, Headers),
    %% wait to rpc_begin here since we need to know the method
    Ctx1 = ctx:with_value(Ctx, grpc_server_method, FullPath),
    State1=#state{ctx=Ctx2} = stats_handler(Ctx1, rpc_begin, {}, State#state{full_method=FullPath}),

    RequestEncoding = parse_options(<<"grpc-encoding">>, Headers),
    ResponseEncoding = parse_options(<<"grpc-accept-encoding">>, Headers),
    ContentType = parse_options(<<"content-type">>, Headers),

    RespHeaders = [{<<":status">>, <<"200">>},
                   {<<"user-agent">>, <<"grpc-erlang/0.1.0">>},
                   {<<"content-type">>, content_type(ContentType)}
                   | response_encoding(ResponseEncoding)],

    handle_service_lookup(Ctx2, string:lexemes(FullPath, "/"),
                          State1#state{resp_headers=RespHeaders,
                                       req_headers=Headers,
                                       request_encoding=RequestEncoding,
                                       response_encoding=ResponseEncoding,
                                       content_type=ContentType}).

handle_service_lookup(Ctx, [Service, Method], State=#state{services_table=ServicesTable}) ->
    case ets:lookup(ServicesTable, {Service, Method}) of
        [M=#method{}] ->
            State1 = State#state{ctx=Ctx,
                                 method=M},
            handle_auth(Ctx, State1);
        _ ->
            end_stream(?GRPC_STATUS_UNIMPLEMENTED, <<"Method not found on server">>, State)
    end;
handle_service_lookup(_, _, State) ->
    State1 = State#state{resp_headers=[{<<":status">>, <<"200">>},
                                       {<<"user-agent">>, <<"grpc-erlang/0.1.0">>}]},
    end_stream(?GRPC_STATUS_UNIMPLEMENTED, <<"failed parsing path">>, State1),
    {ok, State1}.

handle_auth(_Ctx, State=#state{auth_fun=AuthFun,
                               socket=Socket,
                               method=#method{input={_, InputStreaming}}}) ->
    case authenticate(sock:peercert(Socket), AuthFun) of
        {true, _Identity} ->
            case InputStreaming of
                true ->
                    Ref = make_ref(),
                    Pid = proc_lib:spawn_link(?MODULE, handle_streams,
                                              [Ref, State#state{handler=self()}]),
                    {ok, State#state{input_ref=Ref,
                                     callback_pid=Pid}};
                _ ->
                    {ok, State}
            end;
        _ ->
            end_stream(?GRPC_STATUS_UNAUTHENTICATED, <<"">>, State)
    end.

authenticate(_, undefined) ->
    {true, undefined};
authenticate({ok, Cert}, Fun) ->
    Fun(Cert);
authenticate(_, _) ->
    false.

handle_streams(Ref, State=#state{full_method=FullMethod,
                                 stream_interceptor=StreamInterceptor,
                                 method=#method{module=Module,
                                                function=Function,
                                                output={_, false}}}) ->
    case (case StreamInterceptor of
              undefined -> Module:Function(Ref, State);
              _ ->
                  ServerInfo = #{full_method => FullMethod,
                                 service => Module,
                                 input_stream => true,
                                 output_stream => false},
                  StreamInterceptor(Ref, State, ServerInfo, fun Module:Function/2)
          end) of
        {ok, Response, State2} ->
            send(Response, State2);
        E={grpc_error, _} ->
            throw(E);
        E={grpc_extended_error, _} ->
            throw(E)
    end;
handle_streams(Ref, State=#state{full_method=FullMethod,
                                 stream_interceptor=StreamInterceptor,
                                 method=#method{module=Module,
                                                function=Function,
                                                output={_, true}}}) ->
    case StreamInterceptor of
        undefined ->
            Module:Function(Ref, State);
        _ ->
            ServerInfo = #{full_method => FullMethod,
                           service => Module,
                           input_stream => true,
                           output_stream => true},
            StreamInterceptor(Ref, State, ServerInfo, fun Module:Function/2)
    end.

on_send_push_promise(_, State) ->
    {ok, State}.

ctx_with_stream(Ctx, Stream) ->
    ctx:set(Ctx, ctx_stream_key, Stream).

from_ctx(Ctx) ->
    ctx:get(Ctx, ctx_stream_key).

on_receive_data(_, State=#state{method=undefined}) ->
    {ok, State};
on_receive_data(Bin, State=#state{request_encoding=Encoding,
                                  buffer=Buffer}) ->
    try
        {NewBuffer, Messages} = grpcbox_frame:split(<<Buffer/binary, Bin/binary>>, Encoding),
        State1 = lists:foldl(fun(EncodedMessage, StateAcc=#state{}) ->
                                     StateAcc1 = handle_message(EncodedMessage, StateAcc),
                                     StateAcc1
                             end, State, Messages),
        {ok, State1#state{buffer=NewBuffer}}
    catch
        throw:{grpc_error, {Status, Message}} ->
            end_stream(Status, Message, State);
        throw:{grpc_extended_error, #{status := Status, message := Message} = ErrorData} ->
            State2 = add_trailers_from_error_data(ErrorData, State),
            end_stream(Status, Message, State2);
        C:E:S ->
            ?LOG_INFO("crash: class=~p exception=~p stacktrace=~p", [C, E, S]),
            end_stream(?GRPC_STATUS_UNKNOWN, <<>>, State)
    end.

handle_message(EncodedMessage, State=#state{input_ref=Ref,
                                            ctx=Ctx,
                                            callback_pid=Pid,
                                            method=#method{proto=Proto,
                                                           input={Input, InputStream},
                                                           output={_Output, OutputStream}}}) ->
    try Proto:decode_msg(EncodedMessage, Input) of
        Message ->
            State1=#state{ctx=Ctx1} =
                stats_handler(Ctx, in_payload, #{uncompressed_size => erlang:external_size(Message),
                                                 compressed_size => size(EncodedMessage)}, State),
            case {InputStream, OutputStream} of
                {true, _} ->
                    Pid ! {Ref, Message},
                    State1;
                {false, true} ->
                    _ = proc_lib:spawn_link(?MODULE, handle_streams,
                                            [Message, State1#state{handler=self()}]),
                    State1;
                {false, false} ->
                    handle_unary(Ctx1, Message, State1)
            end
    catch
        error:{gpb_error, _} ->
            ?THROW(?GRPC_STATUS_INTERNAL, <<"Error parsing request protocol buffer">>)
    end.

handle_unary(Ctx, Message, State=#state{unary_interceptor=UnaryInterceptor,
                                        full_method=FullMethod,
                                        method=#method{module=Module,
                                                       function=Function,
                                                       proto=_Proto,
                                                       input={_Input, _InputStream},
                                                       output={_Output, _OutputStream}}}) ->
    Ctx1 = ctx_with_stream(Ctx, State),
    case (case UnaryInterceptor of
              undefined -> Module:Function(Ctx1, Message);
              _ ->
                  ServerInfo = #{full_method => FullMethod,
                                 service => Module},
                  UnaryInterceptor(Ctx1, Message, ServerInfo,
                                   fun Module:Function/2)
          end) of
        {ok, Response, Ctx2} ->
            State1 = from_ctx(Ctx2),
            send(false, Response, State1);
        E={grpc_error, _} ->
            throw(E);
        E={grpc_extended_error, _} ->
            throw(E)
    end.

on_end_stream(State) ->
    on_end_stream_(State).

on_end_stream_(State=#state{input_ref=Ref,
                            callback_pid=Pid,
                            method=#method{input={_Input, true},
                                           output={_Output, false}}}) ->
    Pid ! {Ref, eos},
    {ok, State};
on_end_stream_(State=#state{input_ref=Ref,
                            callback_pid=Pid,
                            method=#method{input={_Input, true},
                                           output={_Output, true}}}) ->
    Pid ! {Ref, eos},
    {ok, State};
on_end_stream_(State=#state{input_ref=_Ref,
                            callback_pid=_Pid,
                            method=#method{input={_Input, false},
                                           output={_Output, true}}}) ->
    {ok, State};
on_end_stream_(State=#state{method=#method{output={_Output, false}}}) ->
    end_stream(State);
on_end_stream_(State) ->
    end_stream(State).

terminate(State) ->
    on_end_stream(State).

%% Internal

stats_handler(Ctx, _, _, State=#state{stats_handler=undefined}) ->
    State#state{ctx=Ctx};
stats_handler(Ctx, Event, Stats, State=#state{stats_handler=StatsHandler,
                                              stats=StatsState}) ->
    {Ctx1, StatsState1} = StatsHandler:handle(Ctx, server, Event, Stats, StatsState),
    State#state{ctx=Ctx1,
                stats=StatsState1}.

end_stream(State) ->
    end_stream(?GRPC_STATUS_OK, <<>>, State).

end_stream(Status, Message, State=#state{headers_sent=false}) ->
    end_stream(Status, Message, send_headers(State));
end_stream(_Status, _Message, State=#state{trailers_sent=true}) ->
    {ok, State};
end_stream(Status, Message, State=#state{connection=Conn,
                                         stream_id=StreamId,
                                         ctx=Ctx,
                                         resp_trailers=Trailers}) ->
    EncodedTrailers = grpcbox_utils:encode_headers(Trailers),
    h2_connection:send_trailers(Conn, StreamId, [{<<"grpc-status">>, Status},
                                                    {<<"grpc-message">>, Message} | EncodedTrailers],
                                [{send_end_stream, true}]),
    Ctx1 = ctx:with_value(Ctx, grpc_server_status, grpcbox_utils:status_to_string(Status)),
    State1 = stats_handler(Ctx1, rpc_end, {}, State),
    {ok, State1#state{trailers_sent=true}}.

set_trailers(Ctx, Trailers) ->
    State = from_ctx(Ctx),
    ctx_with_stream(Ctx, State#state{resp_trailers=maps:to_list(Trailers)}).

send_headers(State) ->
    send_headers([], State).

send_headers(Ctx, Headers) when is_map(Headers) ->
    State = from_ctx(Ctx),
    send_headers(maps:to_list(maybe_encode_headers(Headers)), State);

send_headers(_Metadata, State=#state{headers_sent=true}) ->
    State;
send_headers(Metadata, State=#state{connection=Conn,
                                    stream_id=StreamId,
                                    resp_headers=Headers,
                                    headers_sent=false}) ->
    MdHeaders = grpcbox_utils:encode_headers(Metadata),
    h2_connection:send_headers(Conn, StreamId, Headers ++ MdHeaders, [{send_end_stream, false}]),
    State#state{headers_sent=true}.

code_to_status(0) -> ?GRPC_STATUS_OK;
code_to_status(1) -> ?GRPC_STATUS_CANCELLED;
code_to_status(2) -> ?GRPC_STATUS_UNKNOWN;
code_to_status(3) -> ?GRPC_STATUS_INVALID_ARGUMENT;
code_to_status(4) -> ?GRPC_STATUS_DEADLINE_EXCEEDED;
code_to_status(5) -> ?GRPC_STATUS_NOT_FOUND;
code_to_status(6) -> ?GRPC_STATUS_ALREADY_EXISTS;
code_to_status(7) -> ?GRPC_STATUS_PERMISSION_DENIED;
code_to_status(8) -> ?GRPC_STATUS_RESOURCE_EXHAUSTED;
code_to_status(9) -> ?GRPC_STATUS_FAILED_PRECONDITION;
code_to_status(10) -> ?GRPC_STATUS_ABORTED;
code_to_status(11) -> ?GRPC_STATUS_OUT_OF_RANGE;
code_to_status(12) -> ?GRPC_STATUS_UNIMPLEMENTED;
code_to_status(13) -> ?GRPC_STATUS_INTERNAL;
code_to_status(14) -> ?GRPC_STATUS_UNAVAILABLE;
code_to_status(15) -> ?GRPC_STATUS_DATA_LOSS;
code_to_status(16) -> ?GRPC_STATUS_UNAUTHENTICATED.

error(Status, Message) ->
    exit(?GRPC_ERROR(Status, Message)).

ctx(#state{handler=Pid}) ->
    h2_stream:call(Pid, ctx).

ctx(#state{handler=Pid}, Ctx) ->
    h2_stream:call(Pid, {ctx, Ctx}).

handle_call(ctx, State=#state{ctx=Ctx}) ->
    {ok, Ctx, State};
handle_call({ctx, Ctx}, State) ->
    {ok, ok, State#state{ctx=Ctx}}.

handle_info({add_headers, Headers}, State) ->
    update_headers(Headers, State);
handle_info({add_trailers, Trailers}, State) ->
    update_trailers(Trailers, State);
handle_info({send_proto, Message}, State) ->
    send(false, Message, State);
handle_info({'EXIT', _, normal}, State) ->
    end_stream(State),
    State;
handle_info({'EXIT', _, {grpc_error, {Status, Message}}}, State) ->
    end_stream(Status, Message, State),
    State;
handle_info({'EXIT', _, {grpc_extended_error, #{status := Status, message := Message} = ErrorData}}, State) ->
    State1 = add_trailers_from_error_data(ErrorData, State),
    end_stream(Status, Message, State1),
    State1;
handle_info({'EXIT', _, _Other}, State) ->
    end_stream(?GRPC_STATUS_UNKNOWN, <<"process exited without reason">>, State),
    State;
handle_info({timeout,_Ref,<<"grpc-timeout">>}, State) ->
    end_stream(?GRPC_STATUS_DEADLINE_EXCEEDED, <<"Deadline expired">>, State),
    State;
handle_info(_, State) ->
    State.

add_headers(Headers, #state{handler=Pid}) ->
    Pid ! {add_headers, Headers}.

add_trailers(Ctx, Trailers=#{}) ->
    State=#state{resp_trailers=RespTrailers} = from_ctx(Ctx),
    ctx_with_stream(Ctx, State#state{resp_trailers=maps:to_list(Trailers) ++ RespTrailers});
add_trailers(Headers, #state{handler=Pid}) ->
    Pid ! {add_trailers, Headers}.

update_headers(Headers, State=#state{resp_headers=RespHeaders}) ->
    State#state{resp_headers=RespHeaders ++ Headers}.

update_trailers(Trailers, State=#state{resp_trailers=RespTrailers}) ->
    State#state{resp_trailers=RespTrailers ++ Trailers}.

send(Message, #state{handler=Pid}) ->
    Pid ! {send_proto, Message}.

send(End, Message, State=#state{headers_sent=false}) ->
    State1 = send_headers(State),
    send(End, Message, State1);
send(End, Message, State=#state{ctx=Ctx,
                                connection=Conn,
                                stream_id=StreamId,
                                response_encoding=Encoding,
                                method=#method{proto=Proto,
                                               input={_Input, _},
                                               output={Output, _}}}) ->
    BodyToSend = Proto:encode_msg(Message, Output),
    OutFrame = grpcbox_frame:encode(Encoding, BodyToSend),
    ok = h2_connection:send_body(Conn, StreamId, OutFrame, [{send_end_stream, End}]),
    stats_handler(Ctx, out_payload, #{uncompressed_size => erlang:external_size(Message),
                                      compressed_size => size(BodyToSend)}, State).

response_encoding(gzip) ->
    [{<<"grpc-encoding">>, <<"gzip">>}];
response_encoding(snappy) ->
    [{<<"grpc-encoding">>, <<"snappy">>}];
response_encoding(deflate) ->
    [{<<"grpc-encoding">>, <<"deflate">>}];
response_encoding(identity) ->
    [{<<"grpc-encoding">>, <<"identity">>}].

content_type(json) ->
    <<"application/grpc+json">>;
content_type(_) ->
    <<"application/grpc+proto">>.

timeout_to_duration(T, <<"H">>) ->
    erlang:convert_time_unit(timer:hours(T), millisecond, nanosecond);
timeout_to_duration(T, <<"M">>) ->
    erlang:convert_time_unit(timer:minutes(T), millisecond, nanosecond);
timeout_to_duration(T, <<"S">>) ->
    erlang:convert_time_unit(T, second, nanosecond);
timeout_to_duration(T, <<"m">>) ->
    erlang:convert_time_unit(T, millisecond, nanosecond);
timeout_to_duration(T, <<"u">>) ->
    erlang:convert_time_unit(T, microsecond, nanosecond);
timeout_to_duration(T, <<"n">>) ->
    T.

parse_options(<<"grpc-timeout">>, Headers) ->
    case proplists:get_value(<<"grpc-timeout">>, Headers, infinity) of
        infinity ->
            infinity;
        T ->
            {I, U} = string:to_integer(T),
            timeout_to_duration(I, U)
    end;
parse_options(<<"content-type">>, Headers) ->
    case proplists:get_value(<<"content-type">>, Headers, undefined) of
        undefined ->
            proto;
        <<"application/grpc">> ->
            proto;
        <<"application/grpc+proto">> ->
            proto;
        <<"application/grpc+json">> ->
            json;
        <<"application/grpc+", _>> ->
            ?THROW(?GRPC_STATUS_UNIMPLEMENTED, <<"unknown content-type">>)
    end;
parse_options(<<"grpc-encoding">>, Headers) ->
    parse_encoding(<<"grpc-encoding">>, Headers);
parse_options(<<"grpc-accept-encoding">>, Headers) ->
    parse_encoding(<<"grpc-accept-encoding">>, Headers).

parse_encoding(EncodingType, Headers) ->
    case proplists:get_value(EncodingType, Headers, undefined) of
        undefined ->
            identity;
        <<"gzip", _/binary>> ->
            gzip;
        <<"snappy", _/binary>> ->
            snappy;
        <<"deflate", _/binary>> ->
            deflate;
        <<"identity", _/binary>> ->
            identity;
        _ ->
            ?THROW(?GRPC_STATUS_UNIMPLEMENTED, <<"unknown encoding">>)
    end.

maybe_encode_headers(Headers) ->
    maps:map(fun(K, V) ->
                     maybe_encode_header_value(K, V)
             end, Headers).

maybe_encode_header_value(K, V) ->
    case binary:longest_common_suffix([K, <<"-bin">>]) == 4 of
        true ->
            base64:encode(V);
        false ->
            V
    end.

add_trailers_from_error_data(ErrorData, State) ->
    Trailers = maps:get(trailers, ErrorData, #{}),
    update_trailers(maps:to_list(Trailers), State).<|MERGE_RESOLUTION|>--- conflicted
+++ resolved
@@ -63,13 +63,8 @@
 
 -type t() :: #state{}.
 
-<<<<<<< HEAD
 -type grpc_status_message() :: unicode:chardata() | undefined.
 -type grpc_status() :: binary() | undefined.
-=======
--type grpc_status_message() :: unicode:unicode_binary().
--type grpc_status() :: 0..16.
->>>>>>> e04193d8
 -type http_status() :: integer().
 -type grpc_error() :: {unicode:unicode_binary(), % containing a grpc_status() value as text
                        grpc_status_message()}.
